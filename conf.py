# -*- coding: utf-8 -*-
#
# Godot Engine documentation build configuration file

import sphinx_rtd_theme
import sys
import os

# -- General configuration ------------------------------------------------

needs_sphinx = "1.3"

# Sphinx extension module names and templates location
sys.path.append(os.path.abspath("_extensions"))
extensions = [
    "sphinx_tabs.tabs",
]

# Warning when the Sphinx Tabs extension is used with unknown
# builders (like the dummy builder) - as it doesn't cause errors,
# we can ignore this so we still can treat other warnings as errors.
sphinx_tabs_nowarn = True

if not os.getenv("SPHINX_NO_GDSCRIPT"):
    extensions.append("gdscript")

if not os.getenv("SPHINX_NO_SEARCH"):
    extensions.append("sphinx_search.extension")

if not os.getenv("SPHINX_NO_DESCRIPTIONS"):
    extensions.append("godot_descriptions")

templates_path = ["_templates"]

# You can specify multiple suffix as a list of string: ['.rst', '.md']
source_suffix = ".rst"
source_encoding = "utf-8-sig"

# The master toctree document
master_doc = "index"

# General information about the project
project = "Godot Engine"
copyright = (
    "2014-2020, Juan Linietsky, Ariel Manzur and the Godot community (CC-BY 3.0)"
)
author = "Juan Linietsky, Ariel Manzur and the Godot community"

# Version info for the project, acts as replacement for |version| and |release|
# The short X.Y version
version = os.getenv("READTHEDOCS_VERSION", "3.2")
# The full version, including alpha/beta/rc tags
release = version

<<<<<<< HEAD
# Set this True when the `latest` branch is significantly incompatible with the
# current `stable` branch, which can lead to confusion for users that land on
# `latest` instead of `stable`.
in_dev = False

=======
>>>>>>> 84226ec3
# Parse Sphinx tags passed from RTD via environment
env_tags = os.getenv("SPHINX_TAGS")
if env_tags is not None:
    for tag in env_tags.split(","):
        print("Adding Sphinx tag: %s" % tag.strip())
        tags.add(tag.strip())  # noqa: F821

# Language / i18n

supported_languages = {
    "en": "Godot Engine (%s) documentation in English",
    "de": "Godot Engine (%s) Dokumentation auf Deutsch",
    "es": "Documentación de Godot Engine (%s) en español",
    "fr": "Documentation de Godot Engine (%s) en français",
    "fi": "Godot Engine (%s) dokumentaatio suomeksi",
    "it": "Godot Engine (%s) documentazione in italiano",
    "ja": "Godot Engine (%s)の日本語のドキュメント",
    "ko": "Godot Engine (%s) 문서 (한국어)",
    "pl": "Dokumentacja Godot Engine (%s) w języku polskim",
    "pt_BR": "Documentação da Godot Engine (%s) em Português Brasileiro",
    "ru": "Документация Godot Engine (%s) на русском языке",
    "uk": "Документація до Godot Engine (%s) українською мовою",
    "zh_CN": "Godot Engine (%s) 简体中文文档",
    "zh_TW": "Godot Engine (%s) 正體中文 (台灣) 文件",
}

language = os.getenv("READTHEDOCS_LANGUAGE", "en")
if not language in supported_languages.keys():
    print("Unknown language: " + language)
    print("Supported languages: " + ", ".join(supported_languages.keys()))
    print(
        "The configured language is either wrong, or it should be added to supported_languages in conf.py. Falling back to 'en'."
    )
    language = "en"

is_i18n = tags.has("i18n")  # noqa: F821

exclude_patterns = ["_build"]

# fmt: off
# These imports should *not* be moved to the start of the file,
# they depend on the sys.path.append call registering "_extensions".
# GDScript syntax highlighting
from gdscript import GDScriptLexer
from sphinx.highlighting import lexers

lexers["gdscript"] = GDScriptLexer()
# fmt: on

smartquotes = False

# Pygments (syntax highlighting) style to use
pygments_style = "sphinx"
highlight_language = "gdscript"

# -- Options for HTML output ----------------------------------------------

# on_rtd is whether we are on readthedocs.org, this line of code grabbed from docs.readthedocs.org
on_rtd = os.environ.get("READTHEDOCS", None) == "True"

html_theme = "sphinx_rtd_theme"
html_theme_path = [sphinx_rtd_theme.get_html_theme_path()]
if on_rtd:
    using_rtd_theme = True

# Theme options
html_theme_options = {
    # if we have a html_logo below, this shows /only/ the logo with no title text
    "logo_only": True,
    # Collapse navigation (False makes it tree-like)
    "collapse_navigation": False,
}

html_title = supported_languages[language] % version

# VCS options: https://docs.readthedocs.io/en/latest/vcs.html#github
html_context = {
    "display_github": not is_i18n,  # Integrate GitHub
    "github_user": "godotengine",  # Username
    "github_repo": "godot-docs",  # Repo name
    "github_version": "master",  # Version
    "conf_py_path": "/",  # Path in the checkout to the docs root
    "godot_inject_language_links": True,
    "godot_docs_supported_languages": list(supported_languages.keys()),
    "godot_docs_basepath": "https://docs.godotengine.org/",
    "godot_docs_suffix": ".html",
    "godot_default_lang": "en",
    "godot_canonical_version": "stable",
    # Distinguish local development website from production website.
    # This prevents people from looking for changes on the production website after making local changes :)
    "godot_title_prefix": "" if on_rtd else "(DEV) ",
}

html_logo = "img/docs_logo.png"

# These folders are copied to the documentation's HTML output
html_static_path = ["_static"]

html_extra_path = ["robots.txt"]

# These paths are either relative to html_static_path
# or fully qualified paths (eg. https://...)
html_css_files = [
    "css/custom.css",
]

html_js_files = [
    "js/custom.js",
]

# Output file base name for HTML help builder
htmlhelp_basename = "GodotEnginedoc"

# -- Options for reStructuredText parser ----------------------------------

# Enable directives that insert the contents of external files
file_insertion_enabled = False

# -- Options for LaTeX output ---------------------------------------------

# Grouping the document tree into LaTeX files. List of tuples
# (source start file, target name, title,
#  author, documentclass [howto, manual, or own class]).
latex_documents = [
    (
        master_doc,
        "GodotEngine.tex",
        "Godot Engine Documentation",
        "Juan Linietsky, Ariel Manzur and the Godot community",
        "manual",
    ),
]

# -- Options for linkcheck builder ----------------------------------------

# disable checking urls with about.html#this_part_of_page anchors
linkcheck_anchors = False

linkcheck_timeout = 10

# -- I18n settings --------------------------------------------------------

# Godot localization is handled via https://github.com/godotengine/godot-docs-l10n
# where the main docs repo is a submodule. Therefore the translated material is
# actually in the parent folder of this conf.py, hence the "../".

locale_dirs = ["../sphinx/po/"]
gettext_compact = False

# We want to host the localized images in godot-docs-l10n, but Sphinx does not provide
# the necessary feature to do so. `figure_language_filename` has `{root}` and `{path}`,
# but they resolve to (host) absolute paths, so we can't use them as is to access "../".
# However, Python is glorious and lets us redefine Sphinx's internal method that handles
# `figure_language_filename`, so we do our own post-processing to fix the absolute path
# and point to the parallel folder structure in godot-docs-l10n.
# Note: Sphinx's handling of `figure_language_filename` may change in the future, monitor
# https://github.com/sphinx-doc/sphinx/issues/7768 to see what would be relevant for us.
figure_language_filename = "{root}.{language}{ext}"

import sphinx
cwd = os.getcwd()

sphinx_original_get_image_filename_for_language = sphinx.util.i18n.get_image_filename_for_language

def godot_get_image_filename_for_language(filename, env):
    """
    Hack the absolute path returned by Sphinx based on `figure_language_filename`
    to insert our `../images` relative path to godot-docs-l10n's images folder,
    which mirrors the folder structure of the docs repository.
    The returned string should also be absolute so that `os.path.exists` can properly
    resolve it when trying to concatenate with the original doc folder.
    """
    path = sphinx_original_get_image_filename_for_language(filename, env)
    path = os.path.abspath(os.path.join("../images/", os.path.relpath(path, cwd)))
    return path

sphinx.util.i18n.get_image_filename_for_language = godot_get_image_filename_for_language

# Couldn't find a way to retrieve variables nor do advanced string
# concat from reST, so had to hardcode this in the "epilog" added to
# all pages. This is used in index.rst to display the Weblate badge.
# On English pages, the badge points to the language-neutral engage page.
rst_epilog = """
.. |weblate_widget| image:: https://hosted.weblate.org/widgets/godot-engine/{image_locale}/godot-docs/287x66-white.png
    :alt: Translation status
    :target: https://hosted.weblate.org/engage/godot-engine{target_locale}/?utm_source=widget
    :width: 287
    :height: 66
""".format(
    image_locale="-" if language == "en" else language,
    target_locale="" if language == "en" else "/" + language,
)<|MERGE_RESOLUTION|>--- conflicted
+++ resolved
@@ -52,14 +52,6 @@
 # The full version, including alpha/beta/rc tags
 release = version
 
-<<<<<<< HEAD
-# Set this True when the `latest` branch is significantly incompatible with the
-# current `stable` branch, which can lead to confusion for users that land on
-# `latest` instead of `stable`.
-in_dev = False
-
-=======
->>>>>>> 84226ec3
 # Parse Sphinx tags passed from RTD via environment
 env_tags = os.getenv("SPHINX_TAGS")
 if env_tags is not None:
